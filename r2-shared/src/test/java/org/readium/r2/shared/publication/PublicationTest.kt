/*
 * Module: r2-shared-kotlin
 * Developers: Mickaël Menu
 *
 * Copyright (c) 2020. Readium Foundation. All rights reserved.
 * Use of this source code is governed by a BSD-style license which is detailed in the
 * LICENSE file present in the project repository where this source code is maintained.
 */

package org.readium.r2.shared.publication

import kotlinx.coroutines.runBlocking
<<<<<<< HEAD
import org.hamcrest.CoreMatchers.instanceOf
import org.junit.Assert.*
import org.junit.Test
import org.readium.r2.shared.fetcher.EmptyFetcher
import org.readium.r2.shared.fetcher.Resource
import org.readium.r2.shared.fetcher.StringResource
import org.readium.r2.shared.publication.services.PositionsService
import org.readium.r2.shared.publication.services.positions
import org.readium.r2.shared.publication.services.positionsByReadingOrder
import org.readium.r2.shared.util.Try
=======
import org.json.JSONObject
import org.junit.Assert.assertEquals
import org.junit.Assert.assertNull
import org.junit.Test
import org.readium.r2.shared.assertJSONEquals
import org.readium.r2.shared.publication.services.positions
import org.readium.r2.shared.publication.services.positionsByReadingOrder
>>>>>>> b47305b8
import java.net.URL

class PublicationTest {

    private fun createPublication(
        title: String = "Title",
        language: String = "en",
        readingProgression: ReadingProgression = ReadingProgression.AUTO,
        links: List<Link> = listOf(),
        readingOrder: List<Link> = emptyList(),
        resources: List<Link> = emptyList(),
        servicesBuilder: Publication.ServicesBuilder = Publication.ServicesBuilder()
    ) = Publication(
            manifest = Manifest(
                    metadata = Metadata(
                        localizedTitle = LocalizedString(title),
                        languages = listOf(language),
                        readingProgression = readingProgression
                    ),
                    links = links,
                    readingOrder = readingOrder,
                    resources = resources
                ),
            servicesBuilder = servicesBuilder
    )

    @Test fun `get the default empty {positions}`() {
<<<<<<< HEAD
        assertEquals(emptyList<Locator>(), runBlocking { createPublication().positions() })
=======
        assertEquals(emptyList<Locator>(), createPublication().positionsSync)
>>>>>>> b47305b8
    }

    @Test fun `get the {positions} computed from the {PositionsService}`() {
        assertEquals(
            listOf(Locator(href = "locator", type = "")),
            createPublication(
<<<<<<< HEAD
                servicesBuilder = Publication.ServicesBuilder(
                    positions = { context ->
                        object: PositionsService {
                            override suspend fun positionsByReadingOrder(): List<List<Locator>> = listOf(listOf(Locator(href = "locator", type = "")))
                        }
                    }
                )
            ).let { runBlocking { it.positions() } }
        )
    }

    @Test fun `get the {positionsByReadingOrder} computed from the {PositionsService}`() {
=======
                positionsFactory = object : Publication.PositionListFactory {
                    override fun create(): List<Locator> =
                        listOf(Locator(href = "locator", type = ""))
                }
            ).positionsSync
        )
    }

    @Test fun `get the {positionsByReadingOrder} computed from the {positionsFactory}`() {
>>>>>>> b47305b8
        assertEquals(
            listOf(
                listOf(
                    Locator(href="res1", type = "text/html", title = "Loc A"),
                    Locator(href="res1", type = "text/html", title = "Loc B")
                ),
                listOf(
                    Locator(href="res2", type = "text/html", title = "Loc B")
                )
            ),
            createPublication(
<<<<<<< HEAD
                servicesBuilder = Publication.ServicesBuilder(
                    positions = { context ->
                        object: PositionsService {
                            override suspend fun positionsByReadingOrder(): List<List<Locator>> = listOf(
                                listOf(
                                    Locator(href="res1", type = "text/html", title = "Loc A"),
                                    Locator(href="res1", type = "text/html", title = "Loc B")
                                ),
                                listOf(Locator(href="res2", type = "text/html", title = "Loc B"))
                            )
                        }
                    }
                )
            ).let { runBlocking { it.positionsByReadingOrder() }  }
=======
                readingOrder = listOf(
                    Link(href = "res1"),
                    Link(href = "res2")
                ),
                positionsFactory = object : Publication.PositionListFactory {
                    override fun create(): List<Locator> = listOf(
                        Locator(href="res1", type = "text/html", title = "Loc A"),
                        Locator(href="res2", type = "text/html", title = "Loc B"),
                        Locator(href="res1", type = "text/html", title = "Loc B")
                    )
                }
            ).positionsByReadingOrderSync
>>>>>>> b47305b8
        )
    }

    @Test fun `get {contentLayout} for the default language`() {
        assertEquals(
            ContentLayout.RTL,
            createPublication(language = "AR").contentLayout
        )
    }

    @Test fun `get {contentLayout} for the given language`() {
        val publication = createPublication()

        assertEquals(ContentLayout.RTL, publication.contentLayoutForLanguage("AR"))
        assertEquals(ContentLayout.LTR, publication.contentLayoutForLanguage("EN"))
    }

    @Test fun `get {contentLayout} fallbacks on the {readingProgression}`() {
        assertEquals(
            ContentLayout.RTL,
            createPublication(
                language = "en",
                readingProgression = ReadingProgression.RTL
            ).contentLayoutForLanguage("EN")
        )
    }

    @Test fun `set {self} link`() {
        val publication = createPublication()
        publication.setSelfLink("http://manifest.json")

        assertEquals(
            "http://manifest.json",
            publication.linkWithRel("self")?.href
        )
    }

    @Test fun `set {self} link replaces existing {self} link`() {
        val publication = createPublication(
            links = listOf(Link(href = "previous", rels = setOf("self")))
        )
        publication.setSelfLink("http://manifest.json")

        assertEquals(
            "http://manifest.json",
            publication.linkWithRel("self")?.href
        )
    }

    @Test fun `get {baseUrl} computes the URL from the {self} link`() {
        val publication = createPublication(
            links = listOf(Link(href = "http://domain.com/path/manifest.json", rels = setOf("self")))
        )
        assertEquals(
            URL("http://domain.com/path/"),
            publication.baseUrl
        )
    }

    @Test fun `get {baseUrl} when missing`() {
        assertNull(createPublication().baseUrl)
    }

    @Test fun `get {baseUrl} when it's a root`() {
        val publication = createPublication(
            links = listOf(Link(href = "http://domain.com/manifest.json", rels = setOf("self")))
        )
        assertEquals(
            URL("http://domain.com/"),
            publication.baseUrl
        )
    }

    @Test fun `find the first {Link} with the given {rel}`() {
        val link1 = Link(href = "found", rels = setOf("rel1"))
        val link2 = Link(href = "found", rels = setOf("rel2"))
        val link3 = Link(href = "found", rels = setOf("rel3"))
        val publication = createPublication(
            links = listOf(Link(href = "other"), link1),
            readingOrder = listOf(Link(href = "other"), link2),
            resources = listOf(Link(href = "other"), link3)
        )

        assertEquals(link1, publication.linkWithRel("rel1"))
        assertEquals(link2, publication.linkWithRel("rel2"))
        assertEquals(link3, publication.linkWithRel("rel3"))
    }

    @Test fun `find the first {Link} with the given {rel} when missing`() {
        assertNull(createPublication().linkWithRel("foobar"))
    }

    @Test fun `find all the links with the given {rel}`() {
        val publication = createPublication(
            links = listOf(
                Link(href = "l1"),
                Link(href = "l2", rels = setOf("rel1"))
            ),
            readingOrder = listOf(
                Link(href = "l3"),
                Link(href = "l4", rels = setOf("rel1"))
            ),
            resources = listOf(
                Link(href = "l5", alternates = listOf(
                    Link(href = "alternate", rels = setOf("rel1"))
                )),
                Link(href = "l6", rels = setOf("rel1"))
            )
        )

        assertEquals(
            listOf(
                Link(href = "l4", rels = setOf("rel1")),
                Link(href = "l6", rels = setOf("rel1")),
                Link(href = "l2", rels = setOf("rel1"))
            ),
            publication.linksWithRel("rel1")
        )
    }

    @Test fun `find all the links with the given {rel} when not found`() {
        assertTrue(createPublication().linksWithRel("foobar").isEmpty())
    }

    @Test fun `find the first {Link} with the given {href}`() {
        val link1 = Link(href = "href1")
        val link2 = Link(href = "href2")
        val link3 = Link(href = "href3")
        val link4 = Link(href = "href4")
        val link5 = Link(href = "href5")
        val publication = createPublication(
            links = listOf(Link(href = "other"), link1),
            readingOrder = listOf(
                Link(
                    href = "other",
                    alternates = listOf(
                        Link(
                            href = "alt1",
                            alternates = listOf(
                                link2
                            )
                        )
                    )
                ),
                link3
            ),
            resources = listOf(
                Link(
                    href = "other",
                    children = listOf(
                        Link(
                            href = "alt1",
                            children = listOf(
                                link4
                            )
                        )
                    )
                ),
                link5
            )
        )

        assertEquals(link1, publication.linkWithHref("href1"))
        assertEquals(link2, publication.linkWithHref("href2"))
        assertEquals(link3, publication.linkWithHref("href3"))
        assertEquals(link4, publication.linkWithHref("href4"))
        assertEquals(link5, publication.linkWithHref("href5"))
    }

    @Test fun `find the first {Link} with the given {href} without query parameters`() {
        val link = Link(href = "http://example.com/index.html")
        val publication = createPublication(
            readingOrder = listOf(Link(href = "other"), link)
        )

        assertEquals(link, publication.linkWithHref("http://example.com/index.html?title=titre&action=edit"))
    }

    @Test fun `find the first {Link} with the given {href} without anchor`() {
        val link = Link(href = "http://example.com/index.html")
        val publication = createPublication(
            readingOrder = listOf(Link(href = "other"), link)
        )

        assertEquals(link, publication.linkWithHref("http://example.com/index.html#sec1"))
    }

    @Test fun `find the first {Link} with the given {href} when missing`() {
        assertNull(createPublication().linkWithHref("foobar"))
    }

    @Test fun `get method passes on href parameters to services`() {
        val service = object: Publication.Service {
            override fun get(link: Link): Resource? {
                assertFalse(link.templated)
                assertEquals("param1=a&param2=b", link.href.substringAfter("?"))
                return StringResource(link,"test passed")
            }
        }

        val link = Link(href = "link?param1=a&param2=b")
        val publication = createPublication(
            resources = listOf(link),
            servicesBuilder = Publication.ServicesBuilder(
                positions = { service }
            )
        )
        assertEquals("test passed", runBlocking { publication.get(link).readAsString().getOrNull() })
    }

    @Suppress("DEPRECATION")
    @Test fun `find the first resource {Link} with the given {href}`() {
        val link1 = Link(href = "href1")
        val link2 = Link(href = "href2")
        val link3 = Link(href = "href3")
        val publication = createPublication(
            links = listOf(Link(href = "other"), link1),
            readingOrder = listOf(Link(href = "other"), link2),
            resources = listOf(Link(href = "other"), link3)
        )

        assertNull(publication.resourceWithHref("href1"))
        assertEquals(link2, publication.resourceWithHref("href2"))
        assertEquals(link3, publication.resourceWithHref("href3"))
    }

    @Suppress("DEPRECATION")
    @Test fun `find the first resource {Link} with the given {href} when missing`() {
        assertNull(createPublication().resourceWithHref("foobar"))
    }

    @Suppress("DEPRECATION")
    @Test fun `find the cover {Link}`() {
        val coverLink = Link(href = "cover", rels = setOf("cover"))
        val publication = createPublication(
            links = listOf(Link(href = "other"), coverLink),
            readingOrder = listOf(Link(href = "other")),
            resources = listOf(Link(href = "other"))
        )

        assertEquals(coverLink, publication.coverLink)
    }

    @Suppress("DEPRECATION")
    @Test fun `find the cover {Link} when missing`() {
        val publication = createPublication(
            links = listOf(Link(href = "other")),
            readingOrder = listOf(Link(href = "other")),
            resources = listOf(Link(href = "other"))
        )

        assertNull(publication.coverLink)
    }
}

class ServicesBuilderTest {

    open class FooService: Publication.Service {}
    class FooServiceA: FooService()
    class FooServiceB: FooService()
    class FooServiceC(val wrapped: FooService?): FooService()

    open class BarService: Publication.Service {}
    class BarServiceA: BarService() {}

    private val context = Publication.Service.Context(
        Manifest(metadata = Metadata(localizedTitle = LocalizedString())),
        EmptyFetcher()
    )

    @Test
    fun testBuild() {
        val builder = Publication.ServicesBuilder(cover = null).apply {
            set(FooService::class) { FooServiceA() }
            set(BarService::class) { BarServiceA() }
        }

        val services = builder.build(context)

        assertEquals(2, services.size)
        assertThat(services[0], instanceOf(FooServiceA::class.java))
        assertThat(services[1], instanceOf(BarServiceA::class.java))
    }

    @Test
    fun testBuildEmpty() {
        val builder = Publication.ServicesBuilder(cover = null)
        val services = builder.build(context)
        assertTrue(services.isEmpty())
    }

<<<<<<< HEAD
    @Test
    fun testSetOverwrite() {
        val builder = Publication.ServicesBuilder(cover = null).apply {
            set(FooService::class) { FooServiceA() }
            set(FooService::class) { FooServiceB() }
        }

        val services = builder.build(context)

        assertEquals(1, services.size)
        assertThat(services[0], instanceOf(FooServiceB::class.java))
    }

    @Test
    fun testRemoveExisting() {
        val builder = Publication.ServicesBuilder(cover = null)
        builder.set(FooService::class) { FooServiceA() }
        builder.set(BarService::class) { BarServiceA() }

        builder.remove(FooService::class)

        val services = builder.build(context)
        assertEquals(1, services.size)
        assertThat(services[0], instanceOf(BarServiceA::class.java))
    }

    @Test
    fun testRemoveUnknown() {
        val builder = Publication.ServicesBuilder(cover = null)
        builder.set(FooService::class) { FooServiceA() }

        builder.remove(BarService::class)

        val services = builder.build(context)
        assertEquals(1, services.size)
        assertThat(services[0], instanceOf(FooServiceA::class.java))
    }

    @Test
    fun testWrap() {
        val builder = Publication.ServicesBuilder(cover = null).apply {
            set(FooService::class) { FooServiceB() }
            set(BarService::class) { BarServiceA() }
        }

        builder.wrap(FooService::class) { oldFactory ->
            { context ->
                FooServiceC(oldFactory?.let { it(context)  as? FooService })
            }
        }

        val services = builder.build(context)
        assertEquals(2, services.size)
        assertThat(services[0], instanceOf(FooServiceC::class.java))
        assertThat((services[0] as? FooServiceC)?.wrapped,  instanceOf(FooServiceB::class.java))
        assertThat(services[1], instanceOf(BarServiceA::class.java))
    }
}
=======
}

private val Publication.positionsSync: List<Locator> get() = runBlocking { positions() }

private val Publication.positionsByReadingOrderSync: List<List<Locator>> get() = runBlocking { positionsByReadingOrder() }
>>>>>>> b47305b8
<|MERGE_RESOLUTION|>--- conflicted
+++ resolved
@@ -10,7 +10,6 @@
 package org.readium.r2.shared.publication
 
 import kotlinx.coroutines.runBlocking
-<<<<<<< HEAD
 import org.hamcrest.CoreMatchers.instanceOf
 import org.junit.Assert.*
 import org.junit.Test
@@ -21,15 +20,6 @@
 import org.readium.r2.shared.publication.services.positions
 import org.readium.r2.shared.publication.services.positionsByReadingOrder
 import org.readium.r2.shared.util.Try
-=======
-import org.json.JSONObject
-import org.junit.Assert.assertEquals
-import org.junit.Assert.assertNull
-import org.junit.Test
-import org.readium.r2.shared.assertJSONEquals
-import org.readium.r2.shared.publication.services.positions
-import org.readium.r2.shared.publication.services.positionsByReadingOrder
->>>>>>> b47305b8
 import java.net.URL
 
 class PublicationTest {
@@ -43,32 +33,27 @@
         resources: List<Link> = emptyList(),
         servicesBuilder: Publication.ServicesBuilder = Publication.ServicesBuilder()
     ) = Publication(
-            manifest = Manifest(
-                    metadata = Metadata(
-                        localizedTitle = LocalizedString(title),
-                        languages = listOf(language),
-                        readingProgression = readingProgression
-                    ),
-                    links = links,
-                    readingOrder = readingOrder,
-                    resources = resources
-                ),
-            servicesBuilder = servicesBuilder
+        manifest = Manifest(
+            metadata = Metadata(
+                localizedTitle = LocalizedString(title),
+                languages = listOf(language),
+                readingProgression = readingProgression
+            ),
+            links = links,
+            readingOrder = readingOrder,
+            resources = resources
+        ),
+        servicesBuilder = servicesBuilder
     )
 
     @Test fun `get the default empty {positions}`() {
-<<<<<<< HEAD
         assertEquals(emptyList<Locator>(), runBlocking { createPublication().positions() })
-=======
-        assertEquals(emptyList<Locator>(), createPublication().positionsSync)
->>>>>>> b47305b8
     }
 
     @Test fun `get the {positions} computed from the {PositionsService}`() {
         assertEquals(
             listOf(Locator(href = "locator", type = "")),
             createPublication(
-<<<<<<< HEAD
                 servicesBuilder = Publication.ServicesBuilder(
                     positions = { context ->
                         object: PositionsService {
@@ -81,17 +66,6 @@
     }
 
     @Test fun `get the {positionsByReadingOrder} computed from the {PositionsService}`() {
-=======
-                positionsFactory = object : Publication.PositionListFactory {
-                    override fun create(): List<Locator> =
-                        listOf(Locator(href = "locator", type = ""))
-                }
-            ).positionsSync
-        )
-    }
-
-    @Test fun `get the {positionsByReadingOrder} computed from the {positionsFactory}`() {
->>>>>>> b47305b8
         assertEquals(
             listOf(
                 listOf(
@@ -103,7 +77,6 @@
                 )
             ),
             createPublication(
-<<<<<<< HEAD
                 servicesBuilder = Publication.ServicesBuilder(
                     positions = { context ->
                         object: PositionsService {
@@ -118,20 +91,6 @@
                     }
                 )
             ).let { runBlocking { it.positionsByReadingOrder() }  }
-=======
-                readingOrder = listOf(
-                    Link(href = "res1"),
-                    Link(href = "res2")
-                ),
-                positionsFactory = object : Publication.PositionListFactory {
-                    override fun create(): List<Locator> = listOf(
-                        Locator(href="res1", type = "text/html", title = "Loc A"),
-                        Locator(href="res2", type = "text/html", title = "Loc B"),
-                        Locator(href="res1", type = "text/html", title = "Loc B")
-                    )
-                }
-            ).positionsByReadingOrderSync
->>>>>>> b47305b8
         )
     }
 
@@ -423,7 +382,6 @@
         assertTrue(services.isEmpty())
     }
 
-<<<<<<< HEAD
     @Test
     fun testSetOverwrite() {
         val builder = Publication.ServicesBuilder(cover = null).apply {
@@ -481,11 +439,4 @@
         assertThat((services[0] as? FooServiceC)?.wrapped,  instanceOf(FooServiceB::class.java))
         assertThat(services[1], instanceOf(BarServiceA::class.java))
     }
-}
-=======
-}
-
-private val Publication.positionsSync: List<Locator> get() = runBlocking { positions() }
-
-private val Publication.positionsByReadingOrderSync: List<List<Locator>> get() = runBlocking { positionsByReadingOrder() }
->>>>>>> b47305b8
+}