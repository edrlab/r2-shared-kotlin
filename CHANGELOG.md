--- conflicted
+++ resolved
@@ -6,17 +6,15 @@
 
 ## [Unreleased]
 
-<<<<<<< HEAD
-### Fixed
-
-* [#136](https://github.com/readium/r2-shared-kotlin/issues/136) `null` values in JSON string properties are now properly parsed as nullable types, instead of the string `"null"`
-=======
-## Added
+### Added
 
 * `Publication.Service.Context` now holds a reference to the parent `Publication`. This can be used to access other services from a given `Publication.Service` implementation.
 * The default `LocatorService` implementation can be used to get a `Locator` from a global progression in the publication.
   * `publication.locateProgression(0.5)`
->>>>>>> 949e4be4
+
+### Fixed
+
+* [#136](https://github.com/readium/r2-shared-kotlin/issues/136) `null` values in JSON string properties are now properly parsed as nullable types, instead of the string `"null"`
 
 
 ## [2.0.0-beta.1]
